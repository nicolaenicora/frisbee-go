# Changelog
All notable changes to this project will be documented in this file.

The format is based on [Keep a Changelog](https://keepachangelog.com/en/1.0.0/),
and this project adheres to [Semantic Versioning](https://semver.org/spec/v2.0.0.html).

## [Unreleased]

<<<<<<< HEAD
## [v0.1.5] - 2021-11-16
### Fixes
- Frisbee `Server` and `Client` now properly use timeouts for `Async` connections everywhere
- Connection timeouts are handled using `PING` `PONG` messages at the connection level to guarantee that the connection is closed

### Changes
- The `paused` connection state has been removed as it was not being used and only causing problems
- The default read and write deadline has been reduced to 1 second, and the heartbeat time has been reduced to 500 ms

=======
>>>>>>> f04d0198
## [v0.1.4] - 2021-10-03
### Fixes
- Frisbee `Server` and `Client` now handle TLS connections properly (tested with MTLS)
- Frisbee `Server` and `Client` now return an error if the `router` provided to them is not valid
- Initial error value of the `Async.Conn` and `Sync.Conn` is `nil`

### Changes
- `ConnectSync` and `ConnectAsync` no longer have the `network` field, it is now "tcp" by default

## [v0.1.3] - 2021-07-28
### Features
- Adding TLS functionality to Frisbee servers and clients
- Separating Frisbee Connections into Synchronous and Asynchronous connections
- Create multiplexed streams on top of existing frisbee connections (Async connections only)

### Fixes
- Frisbee `Server` and `Client` now wait for goroutines to close when they are closed
- Frisbee read loop and write (flush) loops implement deadlines

### Changes
- Frisbee Message `ID` field is now a `uint64` (which makes UUID generation easier)
- `TestStreamIOCopy` now uses `net.Conn` instead of `net.Pipe` for testing
- Removed Buffer messages (for raw data), replaced them with multiplexed streams

## [v0.1.2] - 2021-06-14
### Features
- Adding `Write`, `Read`, `WriteTo`, and `ReadFrom` functionality to `frisbee.Conn` to make it compatible with `io.Copy` 
functions

### Fixes
- Improving README.md with public build status
- Improving test case stability

### Changes
- `Read` and `Write` functions are now called `ReadMessage` and `WriteMesage` respectively

## [v0.1.1] - 2021-06-04
### Fixes
- (LOOP-87,LOOP-88)-fix-message-offsets ([#23](https://github.com/loopholelabs/frisbee/issues/23))
- fixing reactor not closing and heartbeat not closing bugs

## [v0.1.0] - 2021-06-03
Initial Release of Frisbee

<<<<<<< HEAD
[Unreleased]: https://github.com/loopholelabs/frisbee/compare/v0.1.5...HEAD
[v0.1.4]: https://github.com/loopholelabs/frisbee/compare/v0.1.4...v0.1.5
=======
[Unreleased]: https://github.com/loopholelabs/frisbee/compare/v0.1.4...HEAD
>>>>>>> f04d0198
[v0.1.4]: https://github.com/loopholelabs/frisbee/compare/v0.1.3...v0.1.4
[v0.1.3]: https://github.com/loopholelabs/frisbee/compare/v0.1.2...v0.1.3
[v0.1.2]: https://github.com/loopholelabs/frisbee/compare/v0.1.1...v0.1.2
[v0.1.1]: https://github.com/loopholelabs/frisbee/compare/v0.1.0...v0.1.1
[v0.1.0]: https://github.com/loopholelabs/frisbee/releases/tag/v0.1.0<|MERGE_RESOLUTION|>--- conflicted
+++ resolved
@@ -6,7 +6,6 @@
 
 ## [Unreleased]
 
-<<<<<<< HEAD
 ## [v0.1.5] - 2021-11-16
 ### Fixes
 - Frisbee `Server` and `Client` now properly use timeouts for `Async` connections everywhere
@@ -16,8 +15,6 @@
 - The `paused` connection state has been removed as it was not being used and only causing problems
 - The default read and write deadline has been reduced to 1 second, and the heartbeat time has been reduced to 500 ms
 
-=======
->>>>>>> f04d0198
 ## [v0.1.4] - 2021-10-03
 ### Fixes
 - Frisbee `Server` and `Client` now handle TLS connections properly (tested with MTLS)
@@ -62,12 +59,8 @@
 ## [v0.1.0] - 2021-06-03
 Initial Release of Frisbee
 
-<<<<<<< HEAD
 [Unreleased]: https://github.com/loopholelabs/frisbee/compare/v0.1.5...HEAD
-[v0.1.4]: https://github.com/loopholelabs/frisbee/compare/v0.1.4...v0.1.5
-=======
-[Unreleased]: https://github.com/loopholelabs/frisbee/compare/v0.1.4...HEAD
->>>>>>> f04d0198
+[v0.1.5]: https://github.com/loopholelabs/frisbee/compare/v0.1.4...v0.1.5
 [v0.1.4]: https://github.com/loopholelabs/frisbee/compare/v0.1.3...v0.1.4
 [v0.1.3]: https://github.com/loopholelabs/frisbee/compare/v0.1.2...v0.1.3
 [v0.1.2]: https://github.com/loopholelabs/frisbee/compare/v0.1.1...v0.1.2
